defmodule Mix.Tasks.Local.Install do
  use Mix.Task

  import Mix.Generator, only: [create_file: 2]

  @shortdoc "Install a task or an archive locally"

  @moduledoc """
  Install an archive locally.

  If no argument is supplied but there is an archive in the root
  (created with mix archive), then the archive will be installed
  locally. For example:

      mix do archive, local.install

  The argument can be an archive located at some URL:

      mix local.install http://example.com/foo.ez

  After installed, the tasks in the archive are available locally:

      mix some_task

  ## Command line options

  * `--force` forces installation without a shell prompt. Primarily
    intended for automation in build systems like make.

  """

  def run(argv) do
    { opts, argv } = OptionParser.parse(argv, switches: [force: :boolean])

    unless path = Enum.first(argv) do
      path = Mix.Archive.name(Mix.project[:app], Mix.project[:version])

      unless File.exists?(path) do
        raise Mix.Error, message: "expected PATH to be given, please use `mix local.install PATH`"
      end
    end

    case Path.extname(path) do
      ".ez" -> install_archive(path, opts)
      _     -> raise Mix.Error, message: "mix local.install doesn't know how to install #{path}"
    end
  end

<<<<<<< HEAD
  defp install_beam(path, opts) do
    beam = Mix.Utils.read_path(path)
    { :module, module } = get_module(path, beam)

    validate_module_name!(path, module)
    task_name = Mix.Task.task_name(module)

    if opts[:force] || Mix.shell.yes?("Are you sure you want to install task #{inspect task_name, pretty: false}?") do
      tasks = Mix.Local.tasks_path
      File.mkdir_p! tasks
      create_file Path.join(tasks, "#{module}.beam"), beam
=======
  defp install_archive(src, opts) do
    if should_install?(src, opts[:force]) do
      dest = Mix.Local.archives_path
      File.mkdir_p! dest
      create_file Path.join(dest, Path.basename(src)), Mix.Utils.read_path(src)
>>>>>>> 33d6780b
    end
  end

  defp should_install?(src, force) do
    if file = already_installed(src) do
      if force || Mix.shell.yes?("Found existing archive #{Path.basename(file)}.\n" <>
          "Do you want to override this archive?") do
        File.rm(file)
        true
      end
    else
      force || Mix.shell.yes?("Are you sure you want to install archive #{src}?")
    end
  end

  defp already_installed(src) do
    app = Mix.Archive.dir(src) |> String.split("-") |> Enum.first
    Path.join(Mix.Local.archives_path, app <> "-*.ez") |> Path.wildcard |> Enum.first
  end
end<|MERGE_RESOLUTION|>--- conflicted
+++ resolved
@@ -46,25 +46,11 @@
     end
   end
 
-<<<<<<< HEAD
-  defp install_beam(path, opts) do
-    beam = Mix.Utils.read_path(path)
-    { :module, module } = get_module(path, beam)
-
-    validate_module_name!(path, module)
-    task_name = Mix.Task.task_name(module)
-
-    if opts[:force] || Mix.shell.yes?("Are you sure you want to install task #{inspect task_name, pretty: false}?") do
-      tasks = Mix.Local.tasks_path
-      File.mkdir_p! tasks
-      create_file Path.join(tasks, "#{module}.beam"), beam
-=======
   defp install_archive(src, opts) do
     if should_install?(src, opts[:force]) do
       dest = Mix.Local.archives_path
       File.mkdir_p! dest
       create_file Path.join(dest, Path.basename(src)), Mix.Utils.read_path(src)
->>>>>>> 33d6780b
     end
   end
 
