--- conflicted
+++ resolved
@@ -144,13 +144,8 @@
   """
   def upcase(<<>>), do: <<>>
 
-<<<<<<< HEAD
   def upcase(<<195, c, t :: binary>>) when c in 160..191 do
-      <<195, c - 32, upcase(t) :: binary>>
-=======
-  def upcase(<<195, c, t | :binary>>) when c in 160..191 do
-    <<195, c - 32, upcase(t) | :binary>>
->>>>>>> e7c1473d
+    <<195, c - 32, upcase(t) :: binary>>
   end
 
   def upcase(<<c, t :: binary>>) when c in ?a..?z do
@@ -173,13 +168,8 @@
   """
   def downcase(<<>>), do: <<>>
 
-<<<<<<< HEAD
   def downcase(<<195, c, t :: binary>>) when c in 128..159 do
-      <<195, c + 32, downcase(t) :: binary>>
-=======
-  def downcase(<<195, c, t | :binary>>) when c in 128..159 do
-    <<195, c + 32, downcase(t) | :binary>>
->>>>>>> e7c1473d
+    <<195, c + 32, downcase(t) :: binary>>
   end
 
   def downcase(<<c, t :: binary>>) when c in ?A..?Z do
